--- conflicted
+++ resolved
@@ -580,110 +580,7 @@
     }
 
     /**
-<<<<<<< HEAD
-     * Computes an FFT for any power-of-two size using the optimized
-     * 8/16/32/64-point implementations as building blocks.
-     *
-     * <p>This method performs a recursive Cooley-Tukey decomposition and
-     * delegates to the highly tuned small-size routines for the base cases.
-     * The result is normalized with the conventional {@code 1/\sqrt{n}}
-     * factor.</p>
-     *
-     * @param inputReal real part of the input signal
-     * @param inputImag imaginary part of the input signal
-     * @param forward   true for forward transform, false for inverse
-     * @return interleaved array containing the FFT result
-     */
-    public static double[] fftRecursive(double[] inputReal, double[] inputImag, boolean forward) {
-        if (inputReal.length != inputImag.length) {
-            throw new IllegalArgumentException("Real and imaginary arrays must have same length");
-        }
-
-        double[][] unscaled = fftUnscaled(inputReal, inputImag, forward);
-        int n = inputReal.length;
-        double[] result = new double[n * 2];
-        double norm = 1.0 / Math.sqrt(n);
-        for (int i = 0; i < n; i++) {
-            result[2 * i] = unscaled[0][i] * norm;
-            result[2 * i + 1] = unscaled[1][i] * norm;
-        }
-        return result;
-    }
-
-    // ----- Internal helpers -----
-
-    /**
-     * Recursively computes the FFT without applying the final
-     * normalisation factor. Base cases delegate to the existing
-     * optimized routines and are rescaled to remove their internal
-     * normalisation.
-     */
-    private static double[][] fftUnscaled(double[] real, double[] imag, boolean forward) {
-        int n = real.length;
-
-        if (n == 8) {
-            double[] tmp = fft8(real, imag, forward);
-            return unpackAndRescale(tmp, Math.sqrt(8));
-        }
-        if (n == 16) {
-            double[] tmp = fft16(real, imag, forward);
-            return unpackAndRescale(tmp, Math.sqrt(16));
-        }
-        if (n == 32) {
-            double[] tmp = fft32(real, imag, forward);
-            return unpackAndRescale(tmp, Math.sqrt(32));
-        }
-        if (n == 64) {
-            double[] tmp = fft64(real, imag, forward);
-            return unpackAndRescale(tmp, Math.sqrt(64));
-        }
-
-        int half = n / 2;
-        double[] evenReal = new double[half];
-        double[] evenImag = new double[half];
-        double[] oddReal = new double[half];
-        double[] oddImag = new double[half];
-
-        for (int i = 0; i < half; i++) {
-            evenReal[i] = real[2 * i];
-            evenImag[i] = imag[2 * i];
-            oddReal[i] = real[2 * i + 1];
-            oddImag[i] = imag[2 * i + 1];
-        }
-
-        double[][] even = fftUnscaled(evenReal, evenImag, forward);
-        double[][] odd = fftUnscaled(oddReal, oddImag, forward);
-
-        double[] outReal = new double[n];
-        double[] outImag = new double[n];
-        double angle = (forward ? -2.0 : 2.0) * Math.PI / n;
-
-        for (int k = 0; k < half; k++) {
-            double c = Math.cos(angle * k);
-            double s = Math.sin(angle * k);
-            double tr = odd[0][k] * c - odd[1][k] * s;
-            double ti = odd[0][k] * s + odd[1][k] * c;
-            outReal[k] = even[0][k] + tr;
-            outImag[k] = even[1][k] + ti;
-            outReal[k + half] = even[0][k] - tr;
-            outImag[k + half] = even[1][k] - ti;
-        }
-
-        return new double[][]{outReal, outImag};
-    }
-
-    /** Converts interleaved results into separate arrays and removes
-     *  the normalisation applied by the small-size routines. */
-    private static double[][] unpackAndRescale(double[] interleaved, double factor) {
-        int n = interleaved.length / 2;
-        double[] r = new double[n];
-        double[] im = new double[n];
-        for (int i = 0; i < n; i++) {
-            r[i] = interleaved[2 * i] * factor;
-            im[i] = interleaved[2 * i + 1] * factor;
-        }
-        return new double[][]{r, im};
-=======
+
      * Generic recursive FFT implementation using specialized kernels for
      * small sizes. Sizes up to 64 delegate to the precomputed methods in this
      * class. Larger power-of-two sizes are handled using radix-2 or radix-4
@@ -802,6 +699,5 @@
         }
 
         throw new IllegalArgumentException("Size must be a power of two and >= 8");
->>>>>>> f2b49770
     }
 }